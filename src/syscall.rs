--- conflicted
+++ resolved
@@ -217,37 +217,17 @@
         Sysno::clock_gettime => sys_clock_gettime(tf.arg0() as _, tf.arg1().into()),
 
         // I/O multiplexing
-<<<<<<< HEAD
         Sysno::ppoll => sys_poll(
-=======
-        #[cfg(target_arch = "x86_64")]
-        Sysno::poll => sys_poll(
-            tf.arg0().into(),
-            tf.arg1() as _,
-            tf.arg2() as _,
-        ),
-        Sysno::ppoll => sys_ppoll(
->>>>>>> da7e1dda
-            tf.arg0().into(),
-            tf.arg1() as _,
-            tf.arg2() as _,
-//            tf.arg3().into(),
-        ),
-        #[cfg(target_arch = "x86_64")]
-        Sysno::select => sys_select(
-            tf.arg0() as _,
-            tf.arg1().into(),
-            tf.arg2().into(),
-            tf.arg3().into(),
-            tf.arg4().into(),
-        ),
-        Sysno::pselect6 => sys_pselect6(
-            tf.arg0() as _,
-            tf.arg1().into(),
-            tf.arg2().into(),
-            tf.arg3().into(),
-            tf.arg4().into(),
-            tf.arg5().into(),
+            tf.arg0().into(),
+            tf.arg1() as _,
+            tf.arg2() as _,
+        ),
+        Sysno::pselect6 => sys_select(
+            tf.arg0() as _,
+            tf.arg1().into(),
+            tf.arg2().into(),
+            tf.arg3().into(),
+            tf.arg4().into(),
         ),
 
         // shm
